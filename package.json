--- conflicted
+++ resolved
@@ -37,19 +37,13 @@
     "create-package:components": "babel-node tools/create-package-components",
     "bootstrap": "lerna exec -- git clean -Xdf . && lerna bootstrap",
     "clean": "lerna exec -- git clean -Xdf . && rm -rf node_modules",
-    "lint": "eslint --cache --ignore-pattern coverage --ignore-pattern node_modules --ignore-pattern lib .",
+    "lint":
+      "eslint --cache --ignore-pattern coverage --ignore-pattern node_modules --ignore-pattern lib .",
     "storybook": "start-storybook -p 6006",
     "deploy-storybook": "storybook-to-ghpages",
-<<<<<<< HEAD
     "build:watch":
       "lerna exec --parallel -- babel src -d lib --ignore *.test.js -w",
     "build": "lerna exec --parallel -- babel src -d lib --ignore *.test.js"
-=======
-    "build:watch": "lerna exec --parallel -- babel src -d lib --ignore *.test.js -w",
-    "build": "lerna exec --parallel -- babel src -d lib --ignore *.test.js",
-    "docs:dev": "next docs",
-    "docs:build": "next build docs"
->>>>>>> 605a4748
   },
   "dependencies": {
     "prop-types": "^15.5.10",
