--- conflicted
+++ resolved
@@ -28,32 +28,6 @@
           >
             <Button>{state.selected || 'Select name...'}</Button>
           </SelectMenu>
-<<<<<<< HEAD
-        </Pane>
-      )}
-    </Manager>
-    <Manager>
-      {({ setState, state }) => (
-        <Pane display="block">
-          Filter Placeholder:{' '}
-          <TextInput
-            onChange={event =>
-              setState({ placeholderText: event.target.value })
-            }
-            width={100}
-            display="inline-block"
-          />
-          <SelectMenu
-            title="Select w/ custom filter placeholder and icon"
-            options={options}
-            selected={state.selected}
-            filterPlaceholder={state.placeholderText}
-            filterIcon={<PeopleIcon />}
-            onFilterChange={filterText => setState({ filterText })}
-            onSelect={item => setState({ selected: item.value })}
-          >
-            <Button>Select w/ custom filter placeholder and icon</Button>
-=======
         )}
       </Manager>
     </Box>
@@ -82,7 +56,6 @@
             onSelect={item => setState({ selected: item.value })}
           >
             <Button>Options with icons</Button>
->>>>>>> 5fbbf592
           </SelectMenu>
         )}
       </Manager>
@@ -128,29 +101,18 @@
                   display="inline-block"
                 />
               </Box>
-              <Box marginBottom={12}>
-                <Text display="block">Icon: {state.placeholderIcon}</Text>
-                <TextInput
-                  onChange={event =>
-                    setState({ placeholderIcon: event.target.value })
-                  }
-                  width={100}
-                  height={20}
-                  display="inline-block"
-                />
-              </Box>
             </Box>
             <SelectMenu
-              title="Select w/ changeable filter placeholder and icon"
+              title="Select w/ custom filter placeholder and icon"
               options={options}
               selected={state.selected}
               filterPlaceholder={state.placeholderText}
-              filterIcon={state.placeholderIcon}
+              filterIcon={<PeopleIcon />}
               onFilterChange={filterText => setState({ filterText })}
               onSelect={item => setState({ selected: item.value })}
             >
               <Button width={300}>
-                Select w/ changeable filter placeholder and icon
+                Select w/ custom filter placeholder and icon
               </Button>
             </SelectMenu>
           </Pane>
