import React, { PureComponent } from 'react'
import PropTypes from 'prop-types'
import { Strong } from 'evergreen-typography'
import { FillAppearances } from 'evergreen-shared-styles'

export default class Badge extends PureComponent {
  static propTypes = {
<<<<<<< HEAD
    ...Strong.propTypes,
    appearance: PropTypes.oneOf(Object.keys(FillAppearances.default))
      .isRequired,
=======
    ...Text.propTypes,
    appearance: PropTypes.oneOf(Object.keys(FillAppearances.default)).isRequired
>>>>>>> aad8bdf6
  }

  static defaultProps = {
    display: 'inline-block',
    boxSizing: 'border-box',
    height: 16,
    size: 300,
    paddingTop: 0,
    paddingRight: 6,
    paddingBottom: 0,
    paddingLeft: 6,
    borderRadius: 2,
    textAlign: 'center',
    textDecoration: 'none',
    textTransform: 'uppercase',
    appearance: 'neutral',
    isSolid: false
  }

  render() {
    const { appearance, isSolid, ...props } = this.props
    const opacity = isSolid ? 'solid' : 'default'
    const appearanceStyle = FillAppearances[opacity][appearance]
    return <Strong {...appearanceStyle} {...props} />
  }
}<|MERGE_RESOLUTION|>--- conflicted
+++ resolved
@@ -5,14 +5,8 @@
 
 export default class Badge extends PureComponent {
   static propTypes = {
-<<<<<<< HEAD
     ...Strong.propTypes,
-    appearance: PropTypes.oneOf(Object.keys(FillAppearances.default))
-      .isRequired,
-=======
-    ...Text.propTypes,
     appearance: PropTypes.oneOf(Object.keys(FillAppearances.default)).isRequired
->>>>>>> aad8bdf6
   }
 
   static defaultProps = {
